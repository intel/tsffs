--- conflicted
+++ resolved
@@ -32,209 +32,12 @@
         .ok_or_else(|| anyhow!("No sub-directories found"))
 }
 
-<<<<<<< HEAD
-/// Emit configuration directives used in the build process to conditionally enable
-/// features that aren't compatible with all supported SIMICS versions, based on the
-/// SIMICS version of the low level bindings. This is not needed for all consumers of the
-/// API, but is useful for consumers which need to remain compatible with a wide range of
-/// SIMICS base versions.
-///
-/// Changelog:
-///
-/// 6.0.163->6.0.164:
-///     - Add telnet_connection_v2_interface_t
-///     - Add vnc_server_v2_interface_t
-/// 6.0.166->6.0.167:
-///     - Add probe_notification_context_interface_t
-/// 6.0.167->6.0.168:
-///     - Add bool VT_attr_values_equal(attr_value_t a1, attr_value_t a2)
-///     - Add interrupt_subscriber_interface_t and interrupt_source_t
-/// 6.0.169->6.0.170:
-///     - Add riscv_imsic_interface_t and riscv_imsic_file_it_t
-/// 6.0.170->6.0.171:
-///     - Add Sim_Global_Notify_Message variant to global_notifier_type_t
-/// 6.0.172->6.0.173:
-///     - Add riscv_signal_sgeip_interface_t
-///     - Add Sim_Atom_Id_pcie_destination_segment variant to atom_id_t
-///     - Add preset argument to:
-///         void VT_load_target_preset_yml(const char *target, const char *ns, const char *preset, const char *preset_yml);
-///         (was void VT_load_target_preset_yml(const char *target, const char *ns, const char *preset_yml);
-///     - Add snapshot API v1
-///         - void VT_save_snapshot(const char *name);
-///         - bool VT_restore_snapshot(int index);
-///         - bool VT_delete_snapshot(int index);
-///         - attr_value_t VT_snapshot_size_used();
-///         - attr_value_t VT_list_snapshots();
-///         - void VT_snapshots_ignore_class(const char *class_name);
-///     - Add vhdx_params_t
-///     - Add vhdx_file_t *vhdx_creat(const char *fname, uint64 size, craff_error_t *ce, vhdx_params_t *params);
-/// 6.0.173->6.0.174:
-///     - Add return value to:
-///         bool VT_save_snapshot(const char *name);
-///         (was void VT_save_snapshot(const char *name);)
-/// 6.0.174->6.0.175:
-///     - Add Sim_Global_Notify_Snapshot_Will_Load and Sim_Global_Notify_Snapshot_Did_Load variants to global_notifier_type_t
-///     - Add void *VT_save_and_release_python_lock();
-///     - Add void VT_obtain_and_restore_python_lock(void *saved);
-///     - Add return value to:
-///         attr_value_t SIM_load_target(const char *target, const char *ns, attr_value_t presets, attr_value_t cmdline_args);
-///         (was void SIM_load_target(const char *target, const char *ns, attr_value_t presets, attr_value_t cmdline_args);)
-/// 6.0.176->6.0.177:
-///     - Add pcie_adapter_compat_interface_t interface
-///     - Add bool VT_is_loading_snapshot();
-///     - Remove probe_notification_context_interface_t
-/// 6.0.177->6.0.178:
-///     - Add void VT_snapshots_skip_class_resotre(conf_class_t *cls);
-///     - Add void VT_snapshots_skip_attr_restore(conf_class_t *cls, const char *attr_name);
-///     - Add attr_value_t VT_dump_snapshot(const char *name);
-/// 6.0.179->6.0.180:
-///     - Add snapshot_error_t type
-///     - Rename:
-///         bool VT_is_restoring_snapshot();
-///         (was bool VT_is_loading_snapshot();)
-///     - Change return value of (and rename):
-///         snapshot_error_t VT_take_snapshot(const char *name);
-///         (was bool VT_save_snapshot(const char *name);)
-///         snapshot_error_t VT_restore_snapshot(const char *name);
-///         (was bool VT_restore_snapshot(int index);)
-///         snapshot_error_t VT_delete_snapshot(const char *name);
-///         (was bool VT_delete_snapshot(int index);)    
-///     - Add attr_value_t VT_get_snapshot_info(const char *name);
-/// 6.0.180->6.0.181:
-///     - Change argument type:
-///         void VT_load_target_preset_yml(const char *target, const char *ns, attr_value_t presets, const char *preset_yml);
-///         (was void VT_load_target_preset_yml(const char *target, const char *ns, cosnt char *preset, const char *preset_yml);)
-/// 6.0.183->6.0.184:
-///     - Add pcie_hotplug_events_interface_t, pcie_hotplug_pd_t, pcie_hotplug_mrl_t
-///     - Add probe_array_interface_t
-///     - Remove probe_cache_interface_t
-/// 6.0.184->6.0.185:
-///     - Add pcie_link_training_interface_t, pcie_link_speed_t, pcie_link_width_t, pcie_link_negotiation_t
-/// 6.0.188->6.0.89:
-///     - Add Sim_Log_Warning variant to log_type_t
-///     - Add void VT_log_warning(conf_object_t *dev, uint64 grp, const char *str, ...);
-/// 6.X.X->7.0.0:
-///     - Remove bool VT_is_reversing();
-///     - Remove bool SIM_is_loading_micro_checkpoint(cont_object_t *obj);
-///     - Remove Sim_Attr_Session and Sim_Attr_Doc variants from attr_type_t
-///     - Remove i2c_device_state_t, i2c_device_flag_t, i2c_bus_interface_t, i2c_device_interface_t, i2c_status_t, i2c_link_interface_t, i2c_slave_interface_t, i2c_master_interface_t, i2c_bridge_interface_t
-///     - Remove device_interrupt_t, device_interrupt_clear_t, interrupt_query_register_t, interrupt_query_enabled_t
-///     - Remove map_func_t, operation_func_t
-///     - Remove mil-std-1553 device
-///     - Remove rapidio device
-///     - Remove VT_register_py_interface
-///     - Remove VT_get_py_interface
-///     - Add:
-///         - VT_get_py_popaque_conf_object
-///         - VT_python_wrap_conf_class
-///         - VT_get_conf_class
-///         - VT_get_py_opaque_transaction
-///         - VT_python_wrap_transaction
-///         - VT_get_py_opaque_generic_transaction
-///         - VT_python_wrap_generic_transaction
-///         - VT_get_py_opaque_x86_transaction_upcast
-///         - VT_python_wrap_x86_transaction_upcast
-///         - VT_get_py_opaque_ppc_transaction_upcast
-///         - VT_python_wrap_ppc_transaction_upcast
-///         - VT_get_py_opaque_pci_transaction_upcast
-///         - VT_python_wrap_pci_transaction_upcast
-///         - VT_get_py_opaque_mips_transaction_upcast
-///         - VT_python_wrap_mips_transaction_upcast
-///         - VT_get_py_opaque_arm_transaction_upcast
-///         - VT_python_wrap_arm_transaction_upcast
-///         - VT_get_exception_type
-///     - Remove breakpoint_query_interface_t
-///     - Remove pool_protect_interface_t
-///     - Remove gui_mode_t
-///     - Remove cpu_variant_t
-///     - Remove workspace, gui_mode, cpu_mode, license_file, expire_time, alt_settings_dir, allow_license_gui, eclipse_params from init_prefs_t
-///     - Remove hap_flags_t
-///     - Remove int VT_write_rev(const void *src, int length)
-///     - Remove int pr_rev(const char *format, ...);
-///     - Change:
-///         void pr_err_vararg(const char *prefix, bool is_error, const char *format, va_list ap);
-///         (was void pr_err_vararg(const char *str, va_list ap);)
-///      - Add void pr_warn(const char *str, ...);
-///         - Add void SIM_printf_error(const char *str, ...);
-///         - Add void SIM_printf_warning(const char *str, ...);
-///     - Remove:
-///         - bool VT_revexec_available();
-///         - bool VT_revexec_active();
-///         - bool VT_in_the_past();
-///         - revexec_pos_t
-///         - VT_revexec_steps
-///         - VT_revexec_cycles
-///         - VT_get_rewind_overhead
-///         - VT_reverse
-///         - VT_reverse_cpu
-///         - VT_skipto_step
-///         - VT_skipto_cycle
-///         - VT_skipto_bookmark
-///         - VT_rewind
-///         - micro_checkpoint_flags_t
-///         - VT_save_micro_checkpoint
-///         - VT_restore_micro_checkpoint
-///         - VT_delete_micro_checkpoint
-///         - VT_in_time_order
-///         - time_ordered_handler_t
-///         - VT_c_in_time_order
-///         - VT_revexec_ignore_class
-///         - VT_revexec_barrier
-///     - Remove:
-///         - slave_time_t
-///         - slave_time_as_sec
-///         - slave_time_from_sec
-///         - slave_time_from_ps
-///         - slave_time_as_ps_hi
-///         - slave_time_as_ps_lo
-///         - slave_time_from_ps_int128
-///         - slave_time_eq
-///         - slave_time_lt
-///         - slave_time_gt
-///         - slave_time_le
-///         - slave_time_ge
-///     - Rename:
-///         - VT_is_restoring_snapshot
-///           to SIM_is_restoring_snapshot
-///         - VT_take_snapshot
-///           to SIM_take_snapshot
-///         - VT_restore_snapshot
-///           to SIM_restore_snapshot
-///         - VT_delete_snapshot
-///           to SIM_delete_snapshot
-///         - VT_list_snapshots
-///           to SIM_list_snapshots
-///         - VT_get_snapshot_info
-///           to SIM_get_snapshot_info
-///     - Remove:
-///         - telnet_connection_interface_t
-///         - vnc_server_interface_t
-///         - link_endpoint_interface_t
-///         - probe_array_interface_t
-///         - recorder_interface_t
-///         - slave_agent_interface_t
-///         - slaver_agent_interface_t
-///         - mm_malloc_low
-/// 7.0.0->7.1.0:
-///     - Add pcie_hotplug_pd_t, pcie_hotplug_mrl_t, pcie_hotplug_events_interface_t, pcie_link_training_interface_t, pcie_link_speed_t, pcie_
-///     - Remove attribute_monitor_interface_t
-///     - Add flags to save_flags_t
-///     - Add void SIM_write_persistent_state(const char *file, conf_object_t *root, save_flags_t flags);
-///     - Remove VT_set_frontend_server, VT_send_startup_complete_message, VT_remove_control, frontend_server_interface_t
-///     - Add probe_array_interface_t
-///     - Remove probe_cache_interface_t
-/// 7.2.0->7.3.0:
-///     - Remove pr_err_vararg
-///     - Add void SIM_printf_error_vararg(const char *format, va_list ap);
-///     - Add void SIM_printf_warning_vararg(const char *format, va_list ap);
-=======
 /// Emit CFG directives for the version of the Simics API being compiled against. For example,
 /// simics_version_6_0_185 and simics_version_6. Both a full triple version and a major version
 /// directive is emitted.
 ///
 /// This function can be used in the `build.rs` script of a crate that depends on the `simics`
 /// crate to conditionally enable experimental features in its own code.
->>>>>>> d3072c13
 pub fn emit_cfg_directives() -> Result<()> {
     // Set configurations to conditionally enable experimental features that aren't
     // compatible with all supported SIMICS versions, based on the SIMICS version of the
