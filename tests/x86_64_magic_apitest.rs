// Copyright (C) 2024 Intel Corporation
// SPDX-License-Identifier: Apache-2.0

use anyhow::Result;
use indoc::indoc;
use ispm_wrapper::data::ProjectPackage;
use simics_test::TestEnvSpec;
use std::path::PathBuf;

#[test]
#[cfg_attr(miri, ignore)]
fn test_x86_64_magic_apitest() -> Result<()> {
    let output = TestEnvSpec::builder()
        .name("test_x86_64_magic_apitest")
        .package_crates([PathBuf::from(env!("CARGO_MANIFEST_DIR"))])
        .packages([
            ProjectPackage::builder()
                .package_number(1000)
                .version("latest")
                .build(),
            ProjectPackage::builder()
                .package_number(2096)
                .version("latest")
                .build(),
            ProjectPackage::builder()
                .package_number(8112)
                .version("latest")
                .build(),
        ])
        .cargo_target_tmpdir(env!("CARGO_TARGET_TMPDIR"))
        .directories([PathBuf::from(env!("CARGO_MANIFEST_DIR"))
            .join("tests")
            .join("rsrc")
            .join("x86_64-uefi")])
        .build()
        .to_env()?
        .test(indoc! {r#"
            load-module tsffs
            init-tsffs

            @tsffs.log_level = 2

            @tsffs.all_breakpoints_are_solutions = True
            @tsffs.all_breakpoints_are_solutions = False
            @tsffs.all_exceptions_are_solutions = True
            @tsffs.all_exceptions_are_solutions = False
            @tsffs.exceptions = [14]
            @tsffs.exceptions.remove(14)
            @tsffs.exceptions = [14]
            @tsffs.breakpoints = [1]
            @tsffs.breakpoints.remove(1)
            @tsffs.timeout = 3.0
            @tsffs.start_on_harness = True
            @tsffs.stop_on_harness = True
<<<<<<< HEAD
            @tsffs.magic_start = 1
            @tsffs.magic_stop = 2
            @tsffs.magic_assert = 3
=======
            @tsffs.use_snapshots = True
>>>>>>> 5fe8087e
            @tsffs.iteration_limit = 100
            @tsffs.initial_random_corpus_size = 32
            @tsffs.corpus_directory = SIM_lookup_file("%simics%") + "/corpus"
            @tsffs.solutions_directory = SIM_lookup_file("%simics%") + "/solutions"
            @tsffs.generate_random_corpus = True
            @tsffs.cmplog = True
            @tsffs.coverage_reporting = True
            @tsffs.token_executables += [SIM_lookup_file("%simics%/test.efi")]
            @tsffs.pre_snapshot_checkpoint = False

            load-target "qsp-x86/uefi-shell" namespace = qsp machine:hardware:storage:disk0:image = "minimal_boot_disk.craff"

            script-branch {
                bp.time.wait-for seconds = 15
                qsp.serconsole.con.input "\n"
                bp.time.wait-for seconds = .5
                qsp.serconsole.con.input "FS0:\n"
                bp.time.wait-for seconds = .5
                local $manager = (start-agent-manager)
                qsp.serconsole.con.input ("SimicsAgent.efi --download " + (lookup-file "%simics%/test.efi") + "\n")
                bp.time.wait-for seconds = .5
                qsp.serconsole.con.input "test.efi\n"
            }

            script-branch {
                bp.time.wait-for seconds = 240
                quit 1
            }

            run
        "#})?;

    let output_str = String::from_utf8_lossy(&output.stdout);

    println!("{output_str}");

    Ok(())
}<|MERGE_RESOLUTION|>--- conflicted
+++ resolved
@@ -52,13 +52,7 @@
             @tsffs.timeout = 3.0
             @tsffs.start_on_harness = True
             @tsffs.stop_on_harness = True
-<<<<<<< HEAD
-            @tsffs.magic_start = 1
-            @tsffs.magic_stop = 2
-            @tsffs.magic_assert = 3
-=======
             @tsffs.use_snapshots = True
->>>>>>> 5fe8087e
             @tsffs.iteration_limit = 100
             @tsffs.initial_random_corpus_size = 32
             @tsffs.corpus_directory = SIM_lookup_file("%simics%") + "/corpus"
