// Copyright (C) 2023 Intel Corporation
// SPDX-License-Identifier: Apache-2.0

//! SIMICS test utilities for test environment setup and configuration

use anyhow::{anyhow, bail, ensure, Result};
<<<<<<< HEAD
use getters2::Getters;
=======
use cargo_metadata::MetadataCommand;
use getters::Getters;
>>>>>>> 47daa651
use ispm_wrapper::{
    data::ProjectPackage,
    ispm::{
        self,
        packages::{InstallOptions, UninstallOptions},
        projects::CreateOptions,
        GlobalOptions,
    },
    Internal,
};
use std::{
    collections::HashSet,
    env::var,
    fs::{copy, create_dir_all, read_dir, remove_dir_all, write},
    path::{Path, PathBuf},
};
use typed_builder::TypedBuilder;
use walkdir::WalkDir;

include!(concat!(env!("OUT_DIR"), "/tests.rs"));

/// Copy the contents of one directory to another, recursively, overwriting files if they exist but
/// without replacing directories or their contents if they already exist
pub fn copy_dir_contents<P>(src_dir: P, dst_dir: P) -> Result<()>
where
    P: AsRef<Path>,
{
    let src_dir = src_dir.as_ref().to_path_buf();
    ensure!(src_dir.is_dir(), "Source must be a directory");
    let dst_dir = dst_dir.as_ref().to_path_buf();
    if !dst_dir.is_dir() {
        create_dir_all(&dst_dir)?;
    }

    for (src, dst) in WalkDir::new(&src_dir)
        .into_iter()
        .filter_map(|p| p.ok())
        .filter_map(|p| {
            let src = p.path().to_path_buf();
            match src.strip_prefix(&src_dir) {
                Ok(suffix) => Some((src.clone(), dst_dir.join(suffix))),
                Err(_) => None,
            }
        })
    {
        if src.is_dir() {
            create_dir_all(&dst)?;
        } else if src.is_file() {
            if let Err(e) = copy(&src, &dst) {
                eprintln!(
                    "Warning: failed to copy file from {} to {}: {}",
                    src.display(),
                    dst.display(),
                    e
                );
            }
        }
    }
    Ok(())
}

/// Abstract install procedure for public and internal ISPM
pub fn local_or_remote_pkg_install(mut options: InstallOptions) -> Result<()> {
    if Internal::is_internal()? {
        ispm::packages::install(&options)?;
    } else {
        let installed = ispm::packages::list(&GlobalOptions::default())?;

        for package in options.packages_ref() {
            let Some(installed) = installed.installed_packages_ref() else {
                bail!("Did not get any installed packages");
            };
            let Some(available) = installed.iter().find(|p| {
                p.package_number_deref() == package.package_number_deref()
                    && p.version_ref() == package.version_ref()
            }) else {
                bail!("Did not find package {package:?} in {installed:?}");
            };
            let Some(path) = available.paths_ref().first() else {
                bail!("No paths for available package {available:?}");
            };
            let Some(install_dir) = options.global_ref().install_dir_ref() else {
                bail!("No install dir for global options {options:?}");
            };

            let package_install_dir = install_dir
                .components()
                .last()
                .ok_or_else(|| {
                    anyhow!(
                        "No final component in install dir {}",
                        install_dir.display()
                    )
                })?
                .as_os_str()
                .to_str()
                .ok_or_else(|| anyhow!("Could not convert component to string"))?
                .to_string();

            create_dir_all(&install_dir.join(&package_install_dir))?;
            copy_dir_contents(path, &install_dir.join(&package_install_dir))?;
        }

        // Clear the remote packages to install, we can install local paths no problem
        options.packages_mut().clear();

        if !options.package_paths_ref().is_empty() {
            ispm::packages::install(&options)?;
        }
    }

    Ok(())
}

#[derive(Debug)]
pub enum Architecture {
    X86,
    Riscv,
}

impl Architecture {
    fn packages(&self) -> Vec<ProjectPackage> {
        match self {
            Architecture::X86 => vec![
                ProjectPackage::builder()
                    .package_number(1000)
                    .version("6.0.169")
                    .build(),
                // QSP-x86
                ProjectPackage::builder()
                    .package_number(2096)
                    .version("6.0.70")
                    .build(),
                // QSP-CPU
                ProjectPackage::builder()
                    .package_number(8112)
                    .version("6.0.17")
                    .build(),
            ],
            Architecture::Riscv => vec![
                ProjectPackage::builder()
                    .package_number(1000)
                    .version("6.0.169")
                    .build(),
                // RISC-V-CPU
                ProjectPackage::builder()
                    .package_number(2050)
                    .version("6.0.57")
                    .build(),
                // RISC-V-Simple
                ProjectPackage::builder()
                    .package_number(2053)
                    .version("6.0.4")
                    .build(),
            ],
        }
    }
}

#[derive(TypedBuilder, Debug)]
pub struct TestEnvSpec {
    #[builder(setter(into))]
    cargo_manifest_dir: String,
    #[builder(setter(into))]
    cargo_target_tmpdir: String,
    #[builder(setter(into))]
    name: String,

    #[builder(default, setter(strip_option, into))]
    arch: Option<Architecture>,
    #[builder(default, setter(into))]
    extra_packages: Vec<ProjectPackage>,
    #[builder(default, setter(into))]
    extra_nonrepo_packages: Vec<ProjectPackage>,
    #[builder(default = true)]
    tsffs: bool,
    #[builder(default, setter(into))]
    files: Vec<(String, Vec<u8>)>,
    #[builder(default, setter(into))]
    directories: Vec<PathBuf>,
    #[builder(default, setter(into, strip_option))]
    simics_home: Option<PathBuf>,
    #[builder(default, setter(into, strip_option))]
    package_repo: Option<String>,
    #[builder(default = false)]
    install_all: bool,
}

impl TestEnvSpec {
    pub fn to_env(&self) -> Result<TestEnv> {
        TestEnv::build(self)
    }
}

#[derive(Getters)]
pub struct TestEnv {
    /// The base of the test environment, e.g. the `CARGO_TARGET_TMPDIR` directory
    test_base: PathBuf,
    /// The subdirectory in the test environment for this test
    test_dir: PathBuf,
    /// The project subdirectory in the test environment for this test
    project_dir: PathBuf,
    /// The simics home subdirectory in the test environment for this test
    simics_home_dir: PathBuf,
}

impl TestEnv {
    pub fn simics_base_dir(&self) -> Result<PathBuf> {
        read_dir(self.simics_home_dir_ref())?
            .filter_map(|d| d.ok())
            .filter(|d| d.path().is_dir())
            .map(|d| d.path())
            .find(|d| {
                d.file_name()
                    .is_some_and(|n| n.to_string_lossy().starts_with("simics-6."))
            })
            .ok_or_else(|| anyhow!("No simics base"))
    }
}

impl TestEnv {
    fn current_tsffs_version() -> Result<String> {
        let metadata = MetadataCommand::new().exec()?;
        metadata
            .workspace_metadata
            .get("version")
            .and_then(|v| v.as_str())
            .map(|v| v.to_string())
            .ok_or_else(|| anyhow!("No 'version' in workspace metadata"))
    }
    fn install_tsffs<P, S>(simics_home_dir: P, cargo_manifest_dir: S) -> Result<()>
    where
        P: AsRef<Path>,
        S: AsRef<str>,
    {
        // NOTE: Uninstall and reinstall the tsffs module (installs the latest build)
        ispm::packages::uninstall(
            &UninstallOptions::builder()
                .packages([ProjectPackage::builder()
                    .package_number(31337)
                    .version("latest")
                    .build()])
                .global(
                    GlobalOptions::builder()
                        .install_dir(simics_home_dir.as_ref())
                        .build(),
                )
                .build(),
        )
        .map_err(|e| eprintln!("Not uninstalling package: {}", e))
        .ok();

        local_or_remote_pkg_install(
            InstallOptions::builder()
                .package_paths([PathBuf::from(cargo_manifest_dir.as_ref())
                    .join("../../../")
                    .join("linux64")
                    .join("packages")
                    .join(format!(
                        "simics-pkg-31337-{}-linux64.ispm",
                        Self::current_tsffs_version()?
                    ))])
                .global(
                    GlobalOptions::builder()
                        .install_dir(simics_home_dir.as_ref())
                        .trust_insecure_packages(true)
                        .build(),
                )
                .build(),
        )?;

        Ok(())
    }

    pub fn install_files<P>(project_dir: P, files: &Vec<(String, Vec<u8>)>) -> Result<()>
    where
        P: AsRef<Path>,
    {
        for (name, content) in files {
            let target = project_dir.as_ref().join(name);

            if let Some(target_parent) = target.parent() {
                if target_parent != project_dir.as_ref() {
                    create_dir_all(target_parent)?;
                }
            }
            write(target, content)?;
        }

        Ok(())
    }

    pub fn install_directories<P>(project_dir: P, directories: &Vec<PathBuf>) -> Result<()>
    where
        P: AsRef<Path>,
    {
        for directory in directories {
            copy_dir_contents(directory, &project_dir.as_ref().to_path_buf())?;
        }

        Ok(())
    }

    fn build(spec: &TestEnvSpec) -> Result<Self> {
        let test_base = PathBuf::from(&spec.cargo_target_tmpdir);
        let test_dir = test_base.join(&spec.name);

        let project_dir = test_dir.join("project");

        let simics_home_dir = if let Some(simics_home) = spec.simics_home.as_ref() {
            simics_home.clone()
        } else {
            create_dir_all(test_dir.join("simics"))?;

            test_dir.join("simics")
        };

        // Install nonrepo packages which do not use a possibly-provided package repo
        if !spec.extra_nonrepo_packages.is_empty() {
            println!("installing extra nonrepo packages");
            local_or_remote_pkg_install(
                InstallOptions::builder()
                    .global(
                        GlobalOptions::builder()
                            .install_dir(&simics_home_dir)
                            .trust_insecure_packages(true)
                            .build(),
                    )
                    .packages(spec.extra_nonrepo_packages.clone())
                    .build(),
            )?;
        }

        let mut installed_packages = spec
            .extra_nonrepo_packages
            .iter()
            .cloned()
            .collect::<HashSet<_>>();

        let mut packages = spec.extra_packages.clone();

        if let Some(arch) = spec.arch.as_ref() {
            packages.extend(arch.packages().clone());
        }

        if let Some(package_repo) = &spec.package_repo {
            if !packages.is_empty() {
                println!("Installing extra and arch packages with package repo");
                local_or_remote_pkg_install(
                    InstallOptions::builder()
                        .packages(packages.clone())
                        .global(
                            GlobalOptions::builder()
                                .install_dir(&simics_home_dir)
                                .trust_insecure_packages(true)
                                .package_repo([package_repo.to_string()])
                                .build(),
                        )
                        .build(),
                )?;
            }
        } else if !packages.is_empty() {
            println!("Installing extra and arch packages without package repo");
            local_or_remote_pkg_install(
                InstallOptions::builder()
                    .packages(packages.clone())
                    .global(
                        GlobalOptions::builder()
                            .install_dir(&simics_home_dir)
                            .trust_insecure_packages(true)
                            .build(),
                    )
                    .build(),
            )?;
        }

        installed_packages.extend(packages);

        if spec.install_all {
            if let Some(package_repo) = &spec.package_repo {
                println!("Installing all packages without package repo");
                local_or_remote_pkg_install(
                    InstallOptions::builder()
                        .install_all(spec.install_all)
                        .global(
                            GlobalOptions::builder()
                                .install_dir(&simics_home_dir)
                                .trust_insecure_packages(true)
                                .package_repo([package_repo.to_string()])
                                .build(),
                        )
                        .build(),
                )?;

                let installed = ispm::packages::list(
                    &GlobalOptions::builder()
                        .install_dir(&simics_home_dir)
                        .build(),
                )?;

                if let Some(installed) = installed.installed_packages_ref() {
                    installed_packages.extend(installed.iter().map(|ip| {
                        ProjectPackage::builder()
                            .package_number(ip.package_number_deref())
                            .version(ip.version_clone())
                            .build()
                    }));
                }
            }
        }

        // Install TSFFS separately from local package
        if spec.tsffs {
            Self::install_tsffs(&simics_home_dir, &spec.cargo_manifest_dir)?;

            installed_packages.insert(
                ProjectPackage::builder()
                    .package_number(31337)
                    .version("latest")
                    .build(),
            );
        }

        // Create the project using the installed packages
        ispm::projects::create(
            &CreateOptions::builder()
                .packages(installed_packages)
                .global(
                    GlobalOptions::builder()
                        .install_dir(&simics_home_dir)
                        .trust_insecure_packages(true)
                        .build(),
                )
                .ignore_existing_files(true)
                .build(),
            &project_dir,
        )
        .ok();

        Self::install_files(&project_dir, &spec.files)?;
        Self::install_directories(&project_dir, &spec.directories)?;

        Ok(Self {
            test_base,
            test_dir,
            project_dir,
            simics_home_dir,
        })
    }

    pub fn cleanup(&mut self) -> Result<()> {
        remove_dir_all(self.test_dir_ref()).map_err(|e| anyhow!("Error cleaning up: {e}"))
    }

    pub fn cleanup_if_env(&mut self) -> Result<()> {
        if let Ok(_cleanup) = var("TSFFS_TEST_CLEANUP_EACH") {
            self.cleanup()?;
        }

        Ok(())
    }
}<|MERGE_RESOLUTION|>--- conflicted
+++ resolved
@@ -4,12 +4,8 @@
 //! SIMICS test utilities for test environment setup and configuration
 
 use anyhow::{anyhow, bail, ensure, Result};
-<<<<<<< HEAD
 use getters2::Getters;
-=======
 use cargo_metadata::MetadataCommand;
-use getters::Getters;
->>>>>>> 47daa651
 use ispm_wrapper::{
     data::ProjectPackage,
     ispm::{
