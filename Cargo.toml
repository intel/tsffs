# Copyright (C) 2023 Intel Corporation
# SPDX-License-Identifier: Apache-2.0

[workspace.package]
authors = [
    "Rowan Hart <rowan.hart@intel.com>",
    "Brandon Marken <brandon.marken@intel.com>",
    "Robert Geunzel <robert.geunzel@intel.com>",
]
categories = ["development-tools::testing", "emulators", "simulation"]
description = "A snapshotting, coverage-guided fuzzer for software (UEFI, Kernel, firmware, BIOS) built on SIMICS"
edition = "2021"
homepage = "https://github.com/intel-innersource/applications.security.fuzzing.confuse"
keywords = ["SIMICS", "fuzzing", "security", "testing", "simulator"]
license = "Apache-2.0"
publish = false
readme = "README.md"
repository = "https://github.com/intel-innersource/applications.security.fuzzing.confuse"
version = "0.1.0"

[workspace]
resolver = "2"
members = [
    # Include file for harnessing
    "include",
    # Provide simics 
    # Provide real simics APIs
    "simics-api-sys",
    "simics-api",
    "simics-api-macro",
    "simics",
    "simics-cli",
    "simics-tests",
    "simics-link",
    "simics-fuzz",
    # Modules
    "tsffs_module",
    # Utilities
    "util/raw-cstr",
    "util/version-tools",
    "util/ffi-macro",
    "util/artifact-dependency",
    "util/tmp-dir",
]
default-members = [
    # Include file for harnessing
    "include",
    # Provide simics 
    # Provide real simics APIs
    "simics-api-sys",
    "simics-api",
    "simics-api-macro",
    "simics",
    "simics-cli",
    "simics-tests",
    "simics-link",
    "simics-fuzz",
    # Modules
    "tsffs_module",
    # Utilities
    "util/raw-cstr",
    "util/version-tools",
    "util/ffi-macro",
    "util/artifact-dependency",
    "util/tmp-dir",
]
exclude = ["docs/videos/adv"]

[workspace.dependencies]
artifact-dependency = { path = "./util/artifact-dependency" }
simics-link = { path = "./simics-link" }
simics = { path = "./simics" }
simics-fuzz = { path = "./simics-fuzz" }
tsffs_module = { path = "./tsffs_module" }
simics-api-sys = { path = "./simics-api-sys" }
simics-api = { path = "./simics-api" }
simics-api-macro = { path = "./simics-api-macro" }
tmp-dir = { path = "./util/tmp-dir" }
raw-cstr = { path = "./util/raw-cstr" }
version-tools = { path = "./util/version-tools" }
ffi-macro = { path = "./util/ffi-macro" }
<<<<<<< HEAD
libafl = { git = "https://github.com/AFLplusplus/LibAFL", branch = "main" }
=======
libafl = { git = "https://github.com/AFLplusplus/LibAFL", rev = "5dd5b1efa81521f3af059a0eb3013979036bd7b9" }
libafl_bolts = { git = "https://github.com/AFLplusplus/LibAFL", rev = "5dd5b1efa81521f3af059a0eb3013979036bd7b9" }
>>>>>>> 311d5f75
anyhow = "1.0.71"
# Match these versions to cargo_metadata -- it breaks on current versions
serde = "1.0.136"
serde_json = "1.0.79"

[profile.dev]
rpath = true

[profile.release]
rpath = true
lto = true
codegen-units = 1
opt-level = 3
debug = true<|MERGE_RESOLUTION|>--- conflicted
+++ resolved
@@ -79,12 +79,8 @@
 raw-cstr = { path = "./util/raw-cstr" }
 version-tools = { path = "./util/version-tools" }
 ffi-macro = { path = "./util/ffi-macro" }
-<<<<<<< HEAD
-libafl = { git = "https://github.com/AFLplusplus/LibAFL", branch = "main" }
-=======
 libafl = { git = "https://github.com/AFLplusplus/LibAFL", rev = "5dd5b1efa81521f3af059a0eb3013979036bd7b9" }
 libafl_bolts = { git = "https://github.com/AFLplusplus/LibAFL", rev = "5dd5b1efa81521f3af059a0eb3013979036bd7b9" }
->>>>>>> 311d5f75
 anyhow = "1.0.71"
 # Match these versions to cargo_metadata -- it breaks on current versions
 serde = "1.0.136"
