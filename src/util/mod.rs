// Copyright (C) 2024 Intel Corporation
// SPDX-License-Identifier: Apache-2.0

use anyhow::Result;
use simics::api::{get_attribute, get_object};
use simics::FromAttrValueList;

#[derive(Debug, Clone, FromAttrValueList)]
pub(crate) struct MicroCheckpointInfo {
    #[allow(unused)]
    pub name: String,
    #[allow(unused)]
    pub pages: i64,
    #[allow(unused)]
    pub zero: i64,
}

#[allow(unused)]
pub(crate) struct Utils;

#[allow(unused)]
impl Utils {
    /// Get the list of saved micro checkpoints
    pub fn get_micro_checkpoints() -> Result<Vec<MicroCheckpointInfo>> {
<<<<<<< HEAD
        // run_python(
        //     r#"print(simics.SIM_get_attribute(simics.SIM_get_object("sim.rexec"), "state_info"))"#,
        // )?;
=======
        run_python(
            r#"print(simics.SIM_get_attribute(simics.SIM_get_object("sim.rexec"), "state_info"))"#,
        )?;
>>>>>>> d3072c13

        let checkpoints: Vec<MicroCheckpointInfo> =
            get_attribute(get_object("sim.rexec")?, "state_info")?.try_into()?;

        Ok(checkpoints)
    }
}<|MERGE_RESOLUTION|>--- conflicted
+++ resolved
@@ -22,16 +22,6 @@
 impl Utils {
     /// Get the list of saved micro checkpoints
     pub fn get_micro_checkpoints() -> Result<Vec<MicroCheckpointInfo>> {
-<<<<<<< HEAD
-        // run_python(
-        //     r#"print(simics.SIM_get_attribute(simics.SIM_get_object("sim.rexec"), "state_info"))"#,
-        // )?;
-=======
-        run_python(
-            r#"print(simics.SIM_get_attribute(simics.SIM_get_object("sim.rexec"), "state_info"))"#,
-        )?;
->>>>>>> d3072c13
-
         let checkpoints: Vec<MicroCheckpointInfo> =
             get_attribute(get_object("sim.rexec")?, "state_info")?.try_into()?;
 
