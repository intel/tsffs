--- conflicted
+++ resolved
@@ -39,13 +39,8 @@
 use libafl_targets::{AFLppCmpLogObserver, AFLppCmplogTracingStage};
 use simics::{api::AsConfObject, debug, trace, warn};
 use std::{
-<<<<<<< HEAD
     cell::RefCell, fmt::Debug, fs::write, io::stderr, slice::from_raw_parts_mut,
     sync::mpsc::channel, thread::spawn, time::Duration,
-=======
-    cell::RefCell, fmt::Debug, io::stderr, slice::from_raw_parts_mut, sync::mpsc::channel,
-    thread::spawn, time::Duration,
->>>>>>> ac494cf7
 };
 use tokenize::{tokenize_executable_file, tokenize_src_file};
 use tracing::{level_filters::LevelFilter, Level};
@@ -186,6 +181,14 @@
         let initial_random_corpus_size = self.initial_random_corpus_size;
         let executor_timeout = self.executor_timeout;
         let debug_log_libafl = self.debug_log_libafl;
+        let initial_contents = self
+            .use_initial_as_corpus
+            .then(|| {
+                self.start_info
+                    .get()
+                    .map(|si| BytesInput::new(si.contents.clone()))
+            })
+            .flatten();
 
         // NOTE: We do *not* use `run_in_thread` because it causes the fuzzer to block when HAPs arrive
         // which prevents forward progress.
@@ -423,6 +426,13 @@
                     anyhow!("Couldn't initialize fuzzer dump to disk stage: {e}")
                 })?;
 
+                if let Some(contents) = initial_contents {
+                    write(
+                        corpus_directory.join(contents.generate_name(0)),
+                        contents.bytes(),
+                    )?;
+                }
+
                 if state.must_load_initial_inputs() {
                     state
                         .load_initial_inputs(
