--- conflicted
+++ resolved
@@ -59,16 +59,9 @@
 
 if [ ! -f "${BUILDER_DIR}/rsrc/patchelf-0.18.0-x86_64.tar.gz" ]; then
     curl --noproxy '*.intel.com' -L -o "${BUILDER_DIR}/rsrc/patchelf-0.18.0-x86_64.tar.gz" \
-<<<<<<< HEAD
-        "${CMAKE_URL}"
-fi
-
-
-=======
         "${PATCHELF_URL}"
 fi
 
->>>>>>> 5e26288b
 unset SIMICS_BASE
 docker build \
     --build-arg \
